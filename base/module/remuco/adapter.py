# =============================================================================
#
#    Remuco - A remote control system for media players.
#    Copyright (C) 2006-2010 by the Remuco team, see AUTHORS.
#
#    This file is part of Remuco.
#
#    Remuco is free software: you can redistribute it and/or modify
#    it under the terms of the GNU General Public License as published by
#    the Free Software Foundation, either version 3 of the License, or
#    (at your option) any later version.
#
#    Remuco is distributed in the hope that it will be useful,
#    but WITHOUT ANY WARRANTY; without even the implied warranty of
#    MERCHANTABILITY or FITNESS FOR A PARTICULAR PURPOSE.  See the
#    GNU General Public License for more details.
#
#    You should have received a copy of the GNU General Public License
#    along with Remuco.  If not, see <http://www.gnu.org/licenses/>.
#
# =============================================================================

import commands
import inspect
import math # for ceiling
import os
import os.path
import urllib
import urlparse

import gobject

from remuco import art
from remuco import config
from remuco import files
from remuco import log
from remuco import message
from remuco import net
from remuco import serial

from remuco.defs import *
from remuco.features import *

from remuco.data import PlayerInfo, PlayerState, Progress, ItemList, Item
from remuco.data import Control, Action, Tagging, Request

from remuco.manager import NoManager

# =============================================================================
# reply class for requests
# =============================================================================

class ListReply(object):
    """Reply object for an item list request.
    
    A ListReply is the first parameter of the request methods
    PlayerAdapter.request_playlist(), PlayerAdapter.request_queue(),
    PlayerAdapter.request_mlib() and PlayerAdapter.request_search().
    
    Player adapters are supposed to use the list reply object to set the
    reply data (using properties 'ids', 'names', 'item_actions' and
    'nested', 'list_actions') and to send the reply to clients (using send()).
    
    """
    def __init__(self, client, request_id, reply_msg_id, page, path=None):
        """Create a new list reply.
        
        Used internally, not needed within player adapters.
        
        @param client: the client to send the reply to
        @param request_id: the request's ID
        @param reply_msg_id: the message ID of the client's request
        @param page: page of the requested list
        
        @keyword path: path of the requested list, if there is one
        
        """
        self.__client = client
        self.__request_id = request_id
        self.__reply_msg_id = reply_msg_id
        self.__page = page
        self.__path = path
        
        self.__nested = []
        self.__ids = []
        self.__names = []
        self.__list_actions = []
        self.__item_actions = []
        
    def send(self):
        """Send the requested item list to the requesting client."""
        
        ### paging ###
        
        page_size = self.__client.info.page_size
        len_all = len(self.__ids or []) + len(self.__nested or [])
        # P3K: remove float() and int()
        page_max = int(max(math.ceil(float(len_all) / page_size) - 1, 0))
        
        # number of pages may have changed since client sent the request
        self.__page = min(self.__page, page_max)
        
        index_start = self.__page * page_size
        index_end = index_start + page_size
        
        nested, ids, names = [], [], []
        item_offset = 0
        
        if self.__nested and index_start < len(self.__nested):
            # page contains nested lists and maybe items
            nested = self.__nested[index_start:index_end]
            if len(nested) < page_size:
                # page contains nested lists and items
                num_items = page_size - len(nested)
                ids = self.__ids[0:num_items]
                names = self.__names[0:num_items]
        else:
            # page contains only items
            index_start -= len(self.__nested)
            index_end -= len(self.__nested)
            ids = self.__ids[index_start:index_end]
            names = self.__names[index_start:index_end]
            item_offset = index_start
        
        
        ### sending ###
        
        ilist = ItemList(self.__request_id,
                         self.__path, nested, ids, names, item_offset,
                         self.__page, page_max,
                         self.__item_actions, self.__list_actions)
        
        msg = net.build_message(self.__reply_msg_id, ilist)
        
        gobject.idle_add(self.__client.send, msg)
        

    # === property: ids ===
    
    def __pget_ids(self):
        """IDs of the items contained in a list.
        
        Player adapters should set this to a list of IDs of the items contained
        in the requested list.
        
        """
        return self.__ids
    
    def __pset_ids(self, value):
        self.__ids = value
    
    ids = property(__pget_ids, __pset_ids, None, __pget_ids.__doc__)

    # === property: names ===
    
    def __pget_names(self):
        """Names of the items contained in a list.
        
        Player adapters should set this to a list of names of the items
        contained in the requested list. Good choice for a name is combination
        of artist and title.
        
        """
        return self.__names
    
    def __pset_names(self, value):
        self.__names = value
    
    names = property(__pget_names, __pset_names, None, __pget_names.__doc__)

    # === property: nested ===
    
    def __pget_nested(self):
        """Names of nested lists contained in a list.
        
        Player adapters should set this to a list of names of the nested lists
        contained in the requested list. To be used only for mlib requests (see
        PlayerAdapter.request_mlib()).
        
        """
        return self.__nested
    
    def __pset_nested(self, value):
        self.__nested = value
    
    nested = property(__pget_nested, __pset_nested, None, __pget_nested.__doc__)

    # === property: item_actions ===
    
    def __pget_item_actions(self):
        """A list of actions clients can apply to items in the list.
        
        The list must contain ItemAction objects.
        """
        return self.__item_actions
    
    def __pset_item_actions(self, value):
        self.__item_actions = value
    
    item_actions = property(__pget_item_actions, __pset_item_actions, None,
                            __pget_item_actions.__doc__)

    # === property: list_actions ===
    
    def __pget_list_actions(self):
        """A list of actions clients can apply to nested lists in the list.
        
        The list must contain ListAction objects.
        """
        return self.__list_actions
    
    def __pset_list_actions(self, value):
        self.__list_actions = value
    
    list_actions = property(__pget_list_actions, __pset_list_actions, None,
                            __pget_list_actions.__doc__)


# =============================================================================
# media browser actions
# =============================================================================

class ListAction(object):
    """List related action for a client's media browser.
    
    A list action defines an action a client may apply to a list from the
    player's media library. If possible, player adapters may define list
    actions and send them to clients via PlayerAdapter.replay_mlib_request()
    Clients may then use these actions which results in a call to
    PlayerAdapter.action_mlib_list().
    
    @see: PlayerAdapter.action_mlib_list()
     
    """
    __id_counter = 0
    
    def __init__(self, label):
        """Create a new action for lists from a player's media library.
        
        @param label:
            label of the action (keep short, ideally this is just a single word
            like 'Load', ..)
        
        """
        ListAction.__id_counter -= 1
        self.__id = ListAction.__id_counter
        
        self.label = label
        
    def __str__(self):
        
        return "(%d, %s)" % (self.__id, self.label)
        
    # === property: id ===
    
    def __pget_id(self):
        """ID of the action (auto-generated, read only)"""
        return self.__id
    
    id = property(__pget_id, None, None, __pget_id.__doc__)
    
class ItemAction(object):
    """Item related action for a client's media browser.
    
    An item action defines an action a client may apply to a file from the
    local file system, to an item from the playlist, to an item from the play
    queue or to an item from the player's media library.
      
    If possible, player adapters should define item actions and send them to
    clients by setting the keyword 'file_actions' in PlayerAdapter.__init__(),
    via PlayerAdapter.reply_playlist_request(), via
    PlayerAdapter.reply_queue_request() or via
    PlayerAdapter.reply_mlib_request(). Clients may then use these actions
    which results in a call to PlayerAdapter.action_files(),
    PlayerAdapter.action_playlist_item(), PlayerAdapter.action_queue_item() or
    PlayerAdapter.action_mlib_item().
    
    @see: PlayerAdapter.action_files()
    @see: PlayerAdapter.action_playlist()
    @see: PlayerAdapter.action_queue()
    @see: PlayerAdapter.action_mlib_item() 
    
    """
    __id_counter = 0
    
    def __init__(self, label, multiple=False):
        """Create a new action for items or files.
        
        @param label:
            label of the action (keep short, ideally this is just a single word
            like 'Enqueue', 'Play', ..)
        @keyword multiple:
            if the action may be applied to multiple items/files or only to a
            single item/file
        
        """
        ItemAction.__id_counter += 1
        self.__id = ItemAction.__id_counter
        
        self.label = label
        
        self.multiple = multiple
        
    def __str__(self):
        
        return "(%d, %s, %s)" % (self.id, self.label, self.multiple)
        
    # === property: id ===
    
    def __pget_id(self):
        """ID of the action (auto-generated, read only)"""
        return self.__id
    
    id = property(__pget_id, None, None, __pget_id.__doc__)
    
# =============================================================================
# player adapter
# =============================================================================

class PlayerAdapter(object):
    '''Base class for Remuco player adapters.
    
    Remuco player adapters must subclass this class and override certain
    methods to implement player specific behavior. Additionally PlayerAdapter
    provides methods to interact with Remuco clients. Following is a summary
    of all relevant methods, grouped by functionality. 
    
    ===========================================================================
    Methods to extend to manage life cycle
    ===========================================================================
    
        * start()
        * stop()
    
        A PlayerAdapter can be started and stopped with start() and stop().
        The same instance of a PlayerAdapter should be startable and stoppable
        multiple times.
        
        Subclasses of PlayerAdapter may override these methods as needed but
        must always call the super class implementations too!
    
    ===========================================================================
    Methods to override to control the media player:
    ===========================================================================
    
        * ctrl_toggle_playing()
        * ctrl_toggle_repeat()
        * ctrl_toggle_shuffle()
        * ctrl_toggle_fullscreen()
        * ctrl_next()
        * ctrl_previous()
        * ctrl_seek()
        * ctrl_volume()
        * ctrl_rate()
        * ctrl_tag()
        * ctrl_navigate()
        
        * action_files()
        * action_playlist_item()
        * action_queue_item()
        * action_mlib_item()
        * action_mlib_list()
        * action_search_item()
        
        Player adapters only need to implement only a *subset* of these
        methods - depending on what is possible and what makes sense.
        
        Remuco checks which methods have been overridden and uses this
        information to notify Remuco clients about capabilities of player
        adapters. 

    ===========================================================================
    Methods to override to provide information from the media player:
    ===========================================================================
    
        * request_playlist()
        * request_queue()
        * request_mlib()
        * request_search()
    
        As above, only override the methods which make sense for the
        corresponding media player.
    
    ===========================================================================
    Methods to call to synchronize media player state information with clients:
    ===========================================================================
    
        * update_playback()
        * update_repeat()
        * update_shuffle()
        * update_item()
        * update_position()
        * update_progress()
        
        These methods should be called whenever the corresponding information
        has changed in the media player (it is safe to call these methods also
        if there actually is no change, internally a change check is done
        before sending any data to clients).
        
        Subclasses of PlayerAdapter may override the method poll() to
        periodically check a player's state.
        
    ===========================================================================
    Finally some utility methods:
    ===========================================================================
    
        * find_image()
        
    '''
    
    manager = NoManager()

    # =========================================================================
    # constructor 
    # =========================================================================
    
    def __init__(self, name, playback_known=False, volume_known=False,
                 repeat_known=False, shuffle_known=False, progress_known=False,
                 max_rating=0, poll=2.5, file_actions=None, mime_types=None,
                 search_mask=None):
        """Create a new player adapter and configure its capabilities.
        
        Just does some early initializations. Real job starts with start().
        
        @param name:
            name of the media player
        @keyword playback_known:
            indicates if the player's playback state can be provided (see
            update_playback())
        @keyword volume_known:
            indicates if the player's volume can be provided (see
            update_volume())
        @keyword repeat_known:
            indicates if the player's repeat mode can be provided (see
            update_repeat())
        @keyword shuffle_known:
            indicates if the player's shuffle mode can be provided (see
            update_shuffle())
        @keyword progress_known:
            indicates if the player's playback progress can be provided (see
            update_progress())
        @keyword max_rating:
            maximum possible rating value for items
        @keyword poll:
            interval in seconds to call poll()
        @keyword file_actions:
            list of ItemAction which can be applied to files from the local
            file system (actions like play a file or append files to the
            playlist) - this keyword is only relevant if the method
            action_files() gets overridden
        @keyword mime_types:
            list of mime types specifying the files to which the actions given
            by the keyword 'file_actions' can be applied, this may be general
            types like 'audio' or 'video' but also specific types like
            'audio/mp3' or 'video/quicktime' (setting this to None means all
            mime types are supported) - this keyword is only relevant if the
            method action_files() gets overridden
        @keyword search_mask:
             list of fields to search the players library for (e.g. artist,
             genre, any, ...) - if set method request_search() should be
             overridden
        
        @attention: When overriding, call super class implementation first!
        
        """
        
        self.__name = name
        
        # init config (config inits logging)
        
        self.config = config.Config(self.__name)
        
        # init misc fields
        
        serial.Bin.HOST_ENCODING = self.config.player_encoding
        
        self.__clients = []
        
        self.__state = PlayerState()
        self.__progress = Progress()
        self.__item_id = None
        self.__item_info = None
        self.__item_img = None
        
        flags = self.__util_calc_flags(playback_known, volume_known,
            repeat_known, shuffle_known, progress_known)
        
        self.__info = PlayerInfo(name, flags, max_rating, file_actions,
                                 search_mask)
        
        self.__sync_triggers = {}
        
        self.__poll_ival = max(500, int(poll * 1000))
        self.__poll_sid = 0
        
        self.stopped = True
        
        self.__server_bluetooth = None
        self.__server_wifi = None
        
        if self.config.fb_root_dirs:
            self.__filelib = files.FileSystemLibrary(
                self.config.fb_root_dirs, mime_types,
                self.config.fb_show_extensions, False)
        else:
            log.info("file browser is disabled")
            
<<<<<<< HEAD
=======
        self.__manager = DummyManager()
        
        if "REMUCO_TESTSHELL" in os.environ:
            from remuco import testshell
            testshell.setup(self)
        
>>>>>>> 8caf7664
        log.debug("init done")
    
    def start(self):
        """Start the player adapter.
        
        @attention: When overriding, call super class implementation first!
        
        """
        
        if not self.stopped:
            log.debug("ignore start, already running")
            return
        
        self.stopped = False
        
        # set up server
        
        if self.config.bluetooth_enabled:
            self.__server_bluetooth = net.BluetoothServer(self.__clients,
                    self.__info, self.__handle_message, self.config)
        else:
            self.__server_bluetooth = None

        if self.config.wifi_enabled:
            self.__server_wifi = net.WifiServer(self.__clients,
                    self.__info, self.__handle_message, self.config)
        else:
            self.__server_wifi = None
            
        # set up polling
        
        if self.__poll_ival > 0:
            log.debug("poll every %d milli seconds" % self.__poll_ival)
            self.__poll_sid = gobject.timeout_add(self.__poll_ival, self.__poll)
            
        
        log.debug("start done")
    
    def stop(self):
        """Shutdown the player adapter.
        
        Disconnects all clients and shuts down the Bluetooth and WiFi server.
        Also ignores any subsequent calls to an update or reply method (e.g.
        update_volume(), ..., reply_playlist_request(), ...). 
        
        @note: The same player adapter instance can be started again with
            start().

        @attention: When overriding, call super class implementation first!
        
        """

        if self.stopped: return
        
        self.stopped = True
        
        for c in self.__clients:
            c.disconnect(remove_from_list=False, send_bye_msg=True)
            
        self.__clients = []
        
        if self.__server_bluetooth is not None:
            self.__server_bluetooth.down()
            self.__server_bluetooth = None
        if self.__server_wifi is not None:
            self.__server_wifi.down()
            self.__server_wifi = None
            
        for sid in self.__sync_triggers.values():
            if sid is not None:
                gobject.source_remove(sid)
                
        self.__sync_triggers = {}

        if self.__poll_sid > 0:
            gobject.source_remove(self.__poll_sid)
            
        log.debug("stop done")
    
    def poll(self):
        """Does nothing by default.
        
        If player adapters override this method, it gets called periodically
        in the interval specified by the keyword 'poll' in __init__().
        
        A typical use case of this method is to detect the playback progress of
        the current item and then call update_progress(). It can also be used
        to poll any other player state information when a player does not
        provide signals for all or certain state information changes.
        
        """
        raise NotImplementedError
    
    def __poll(self):
        
        if self.config.master_volume_enabled:
            self.__update_volume_master()
        
        try:
            self.poll()
        except NotImplementedError:
            # poll again if master volume is used, otherwise not
            return self.config.master_volume_enabled
        
        return True
    
    # =========================================================================
    # utility methods which may be useful for player adapters
    # =========================================================================
    
    def find_image(self, resource):
        """Find a local art image file related to a resource.
        
        This method first looks in the resource' folder for typical art image
        files (e.g. 'cover.png', 'front.jpg', ...). If there is no such file it
        then looks into the user's thumbnail directory (~/.thumbnails).
        
        @param resource:
            resource to find an art image for (may be a file name or URI)
        @keyword prefer_thumbnail:
            True means first search in thumbnails, False means first search in
            the resource' folder
                                   
        @return: an image file name (which can be used for update_item()) or
            None if no image file has been found or if 'resource' is not local
        
        """
        
        file = art.get_art(resource)
        log.debug("image for '%s': %s" % (resource, file))
        return file
    
    # =========================================================================
    # control interface 
    # =========================================================================
    
    def ctrl_toggle_playing(self):
        """Toggle play and pause. 
        
        @note: Override if it is possible and makes sense.
        
        """
        log.error("** BUG ** in feature handling")
    
    def ctrl_toggle_repeat(self):
        """Toggle repeat mode. 
        
        @note: Override if it is possible and makes sense.
        
        @see: update_repeat()
               
        """
        log.error("** BUG ** in feature handling")
    
    def ctrl_toggle_shuffle(self):
        """Toggle shuffle mode. 
        
        @note: Override if it is possible and makes sense.
        
        @see: update_shuffle()
               
        """
        log.error("** BUG ** in feature handling")
    
    def ctrl_toggle_fullscreen(self):
        """Toggle full screen mode. 
        
        @note: Override if it is possible and makes sense.
        
        """
        log.error("** BUG ** in feature handling")

    def ctrl_next(self):
        """Play the next item. 
        
        @note: Override if it is possible and makes sense.
        
        """
        log.error("** BUG ** in feature handling")
    
    def ctrl_previous(self):
        """Play the previous item. 
        
        @note: Override if it is possible and makes sense.
        
        """
        log.error("** BUG ** in feature handling")
    
    def ctrl_seek(self, direction):
        """Seek forward or backward some seconds. 
        
        The number of seconds to seek should be reasonable for the current
        item's length (if known).
        
        If the progress of the current item is known, it should get
        synchronized immediately with clients by calling update_progress().
        
        @param direction:
            * -1: seek backward 
            * +1: seek forward
        
        @note: Override if it is possible and makes sense.
        
        """
        log.error("** BUG ** in feature handling")
    
    def ctrl_rate(self, rating):
        """Rate the currently played item. 
        
        @param rating:
            rating value (int)
        
        @note: Override if it is possible and makes sense.
        
        """
        log.error("** BUG ** in feature handling")
    
    def ctrl_tag(self, id, tags):
        """Attach some tags to an item.
        
        @param id:
            ID of the item to attach the tags to
        @param tags:
            a list of tags
        
        @note: Tags does not mean ID3 tags or similar. It means the general
            idea of tags (e.g. like used at last.fm). 

        @note: Override if it is possible and makes sense.
               
        """
        log.error("** BUG ** in feature handling")

    def ctrl_navigate(self, action):
        """Navigate through menus

        @param action:
            Navigation decision:
            UP, DOWN, LEFT, RIGHT, SELECT, RETURN, TOPMENU

        """
        log.error("** BUG ** in feature handling")
    
    def ctrl_volume(self, direction):
        """Adjust volume. 
        
        @param volume:
            * -1: decrease by some percent (5 is a good value)
            *  0: mute volume
            * +1: increase by some percent (5 is a good value)
        
        @note: Override if it is possible and makes sense.
               
        """
        log.error("** BUG ** in feature handling")
        
    def __ctrl_volume_master(self, direction):
        """Adjust volume using custom volume command (instead of player)."""
        
        if direction < 0:
            cmd = self.config.master_volume_down_cmd
        elif direction > 0:
            cmd = self.config.master_volume_up_cmd
        else:
            cmd = self.config.master_volume_mute_cmd
        
        ret, out = commands.getstatusoutput("sh -c '%s'" % cmd)
        if ret != os.EX_OK:
            log.error("master-volume-... failed: %s" % out)
        else:
            gobject.idle_add(self.__update_volume_master)
        
    def __ctrl_shutdown_system(self):
        
        if self.config.system_shutdown_enabled:
            log.debug("run system shutdown command")
            cmd = "sh -c '%s'" % self.config.system_shutdown_cmd
            ret, out = commands.getstatusoutput(cmd)
            if ret != os.EX_OK:
                log.error("system-shutdown failed: %s" % out)
                return
            self.stop()

    # =========================================================================
    # actions interface
    # =========================================================================
    
    def action_files(self, action_id, files, uris):
        """Do an action on one or more files.
        
        The files are specified redundantly by 'files' and 'uris' - use
        whatever fits better. If the specified action is not applicable to
        multiple files, then 'files' and 'uris' are one element lists.
         
        The files in 'files' and 'uris' may be any files from the local file
        system that have one of the mime types specified by the keyword
        'mime_types' in __init__().
        
        @param action_id:
            ID of the action to do - this specifies one of the actions passed
            previously to __init__() by the keyword 'file_actions'
        @param files:
            list of files to apply the action to (regular path names) 
        @param uris:
            list of files to apply the action to (URI notation) 
        
        @note: Override if file item actions gets passed to __init__().
        
        """
        log.error("** BUG ** action_files() not implemented")
    
    def action_playlist_item(self, action_id, positions, ids):
        """Do an action on one or more items from the playlist.
        
        The items are specified redundantly by 'positions' and 'ids' - use
        whatever fits better. If the specified action is not applicable to
        multiple items, then 'positions' and 'ids' are one element lists. 
        
        @param action_id:
            ID of the action to do - this specifies one of the actions passed
            previously to reply_playlist_request() by the keyword 'item_actions'
        @param positions:
            list of positions to apply the action to
        @param ids:
            list of IDs to apply the action to

        @note: Override if item actions gets passed to reply_playlist_request().
        
        """
        log.error("** BUG ** action_item() not implemented")
    
    def action_queue_item(self, action_id, positions, ids):
        """Do an action on one or more items from the play queue.
        
        The items are specified redundantly by 'positions' and 'ids' - use
        whatever fits better. If the specified action is not applicable to
        multiple items, then 'positions' and 'ids' are one element lists. 
        
        @param action_id:
            ID of the action to do - this specifies one of the actions passed
            previously to reply_queue_request() by the keyword 'item_actions'
        @param positions:
            list of positions to apply the action to 
        @param ids:
            list of IDs to apply the action to

        @note: Override if item actions gets passed to reply_queue_request().
        
        """
        log.error("** BUG ** action_item() not implemented")
    
    def action_mlib_item(self, action_id, path, positions, ids):
        """Do an action on one or more items from the player's media library.
        
        The items are specified redundantly by 'positions' and 'ids' - use
        whatever fits better. If the specified action is not applicable to
        multiple items, then 'positions' and 'ids' are one element lists. 
        
        @param action_id:
            ID of the action to do - this specifies one of the actions passed
            previously to reply_mlib_request() by the keyword 'item_actions'
        @param path:
            the library path that contains the items
        @param positions:
            list of positions to apply the action to 
        @param ids:
            list of IDs to apply the action to

        @note: Override if item actions gets passed to reply_mlib_request().
                
        """
        log.error("** BUG ** action_mlib_item() not implemented")
    
    def action_mlib_list(self, action_id, path):
        """Do an action on a list from the player's media library.
        
        @param action_id:
            ID of the action to do - this specifies one of the actions passed
            previously to reply_mlib_request() by the keyword 'list_actions'
        @param path:
            path specifying the list to apply the action to
            
        @note: Override if list actions gets passed to reply_mlib_request().
                
        """
        log.error("** BUG ** action_mlib_list() not implemented")
    
    def action_search_item(self, action_id, positions, ids):
        """Do an action on one or more items from a search result.
        
        @param action_id:
            ID of the action to do - this specifies one of the actions passed
            previously to reply_search_request() by the keyword 'item_actions'
        @param positions:
            list of positions to apply the action to 
        @param ids:
            list of IDs to apply the action to
            
        @note: Override if list actions gets passed to reply_search_request().
                
        """
        log.error("** BUG ** action_search_item() not implemented")
    
    # =========================================================================
    # request interface 
    # =========================================================================
    
    def request_playlist(self, reply):
        """Request the content of the currently active playlist.
        
        @param reply:
            a ListReply object
        
        @note: Override if it is possible and makes sense.
               
        """
        log.error("** BUG ** in feature handling")

    def request_queue(self, reply):
        """Request the content of the play queue.
        
        @param reply:
            a ListReply object
        
        @note: Override if it is possible and makes sense.
               
        """
        log.error("** BUG ** in feature handling")

    def request_mlib(self, reply, path):
        """Request the content of a playlist from the player's media library.
        
        @param reply:
            a ListReply object
        @param path: 
            a path within a player's media library
            
        If path is an empty list, the root of the library (all top level
        playlists) are requested. Otherwise path is set as illustrated in this
        example:

        Consider a player with a media library structure like this:

           |- Radio
           |- Genres
              |- Jazz
              |- ...
           |- Dynamic
              |- Never played
              |- Played recently
              |- ...
           |- Playlists
              |- Party
                 |- Sue's b-day
                 |- ...
           |- ...

        If path is the empty list, all top level playlists are requests, e.g.
        ['Radio', 'Genres', 'Dynamic', 'Playlists', ...]. Otherwise path may
        specify a specific level in the library tree, e.g. [ 'Radio' ] or
        [ 'Playlists', 'Party', 'Sue's b-day' ] or etc.
    
        @note: Override if it is possible and makes sense.
               
        """
        log.error("** BUG ** in feature handling")
    
    def request_search(self, reply, query):
        """Request a list of items matching a search query.
        
        @param reply:
            a ListReply object
        @param query:
            a list of search query values corresponding with the search mask
            specified with keyword 'search_mask' in PlayerAdapter.__init__()
            
        Example: If search mask was [ 'Artist', 'Title', 'Album' ], then
        a query may look like this: [ 'Blondie', '', 'Best' ]. It is up to
        player adapters how to interpret these values. However, good practice
        is to interpret them as case insensitive, and-connected, non exact
        matching search values. The given example would then reply a list
        with all items where 'Blondie' is contained in the artist field and
        'Best' is contained in the Album field.
        
        @note: Override if it is possible and makes sense.
               
        """
        log.error("** BUG ** in feature handling")
    
    # =========================================================================
    # player side synchronization
    # =========================================================================    

    def update_position(self, position, queue=False):
        """Set the current item's position in the playlist or queue. 
        
        @param position:
            position of the currently played item (starting at 0)
        @keyword queue:
            True if currently played item is from the queue, False if it is
            from the currently active playlist
                        
        @note: Call to synchronize player state with remote clients.
        
        """
        change = self.__state.queue != queue
        change |= self.__state.position != position
        
        if change:
            self.__state.queue = queue
            self.__state.position = position
            self.__sync_trigger(self.__sync_state)
        
    def update_playback(self, playback):
        """Set the current playback state.
        
        @param playback:
            playback mode
            
        @see: remuco.PLAYBACK_...
        
        @note: Call to synchronize player state with remote clients.
        
        """
        change = self.__state.playback != playback
        
        if change:
            self.__state.playback = playback
            self.__sync_trigger(self.__sync_state)
    
    def update_repeat(self, repeat):
        """Set the current repeat mode. 
        
        @param repeat: True means play indefinitely, False means stop after the
            last playlist item
        
        @note: Call to synchronize player state with remote clients.
        
        """
        repeat = bool(repeat)
        
        change = self.__state.repeat != repeat
        
        if change:
            self.__state.repeat = repeat
            self.__sync_trigger(self.__sync_state)
    
    def update_shuffle(self, shuffle):
        """Set the current shuffle mode. 
        
        @param shuffle: True means play in non-linear order, False means play
            in linear order
        
        @note: Call to synchronize player state with remote clients.
        
        """
        shuffle = bool(shuffle)
        
        change = self.__state.shuffle != shuffle
        
        if change:
            self.__state.shuffle = shuffle
            self.__sync_trigger(self.__sync_state)
    
    def update_volume(self, volume):
        """Set the current volume.
        
        @param volume: the volume in percent
        
        @note: Call to synchronize player state with remote clients.
        
        """
        if self.config.master_volume_enabled:
            # ignore if custom command has been set
            return
        
        volume = int(volume)
        
        if volume < 0 or volume > 100:
            log.warning("bad volume from player adapter: %d" % volume)
            volume = 50
            
        change = self.__state.volume != volume
        
        if change:
            self.__state.volume = volume
            self.__sync_trigger(self.__sync_state)
    
    def __update_volume_master(self):
        """Set the current volume (use custom command instead of player)."""

        cmd = "sh -c '%s'" % self.config.master_volume_get_cmd
        ret, out = commands.getstatusoutput(cmd)
        if ret != os.EX_OK:
            log.error("master-volume-get failed: '%s'" % out)
            return
        try:
            volume = int(out)
            if volume < 0 or volume > 100:
                raise ValueError
        except ValueError:
            log.error("output of master-volume-get malformed: '%s'" % out)
            return
        
        change = self.__state.volume != volume
        
        if change:
            self.__state.volume = volume
            self.__sync_trigger(self.__sync_state)
    
    def update_progress(self, progress, length):
        """Set the current playback progress.
        
        @param progress:
            number of currently elapsed seconds
        @keyword length:
            item length in seconds (maximum possible progress value)
        
        @note: Call to synchronize player state with remote clients.
        
        """
        # sanitize progress (to a multiple of 5)
        length = max(0, int(length))
        progress = max(0, int(progress))
        off = progress % 5
        if off < 3:
            progress -= off
        else:
            progress += (5 - off)
        if length > 0:
            progress = min(length, progress)
        
        change = self.__progress.length != length
        change |= self.__progress.progress != progress
        
        if change:
            self.__progress.progress = progress
            self.__progress.length = length
            self.__sync_trigger(self.__sync_progress)
    
    def update_item(self, id, info, img):
        """Set currently played item.
        
        @param id:
            item ID (str)
        @param info:
            meta information (dict)
        @param img:
            image / cover art (either a file name or URI or an instance of
            Image.Image)
        
        @note: Call to synchronize player state with remote clients.

        @see: find_image() for finding image files for an item.
        
        @see: remuco.INFO_... for keys to use for 'info'
               
        """
        
        log.debug("new item: (%s, %s %s)" % (id, info, img))
        
        change = self.__item_id != id
        change |= self.__item_info != info
        change |= self.__item_img != img
        
        if change:
            self.__item_id = id
            self.__item_info = info
            self.__item_img = img
            self.__sync_trigger(self.__sync_item)
            
    # =========================================================================
    # synchronization (outbound communication)
    # =========================================================================
    
    def __sync_trigger(self, sync_fn):
        
        if self.stopped:
            return
        
        if sync_fn in self.__sync_triggers:
            log.debug("trigger for %s already active" % sync_fn.func_name)
            return
        
        self.__sync_triggers[sync_fn] = \
            gobject.idle_add(sync_fn, priority=gobject.PRIORITY_LOW)
        
    def __sync_state(self):
        
        del self.__sync_triggers[self.__sync_state]

        log.debug("broadcast new state to clients: %s" % self.__state)
        
        msg = net.build_message(message.SYNC_STATE, self.__state)
        
        if msg is None:
            return
        
        for c in self.__clients: c.send(msg)
        
        return False
    
    def __sync_progress(self):
        
        del self.__sync_triggers[self.__sync_progress]
        
        log.debug("broadcast new progress to clients: %s" % self.__progress)
        
        msg = net.build_message(message.SYNC_PROGRESS, self.__progress)
        
        if msg is None:
            return
        
        for c in self.__clients: c.send(msg)
        
        return False
    
    def __sync_item(self):

        del self.__sync_triggers[self.__sync_item]
        
        log.debug("broadcast new item to clients: %s" % self.__item_id)
        
        for c in self.__clients:
            
            msg = net.build_message(message.SYNC_ITEM, self.__item(c))
            
            if msg is not None:
                c.send(msg)
        
        return False
    
    # =========================================================================
    # handling client message (inbound communication)
    # =========================================================================
    
    def __handle_message(self, client, id, bindata):
        
        if message.is_control(id):

            log.debug("control from client %s" % client)

            self.__handle_message_control(id, bindata)
            
        elif message.is_action(id):

            log.debug("action from client %s" % client)

            self.__handle_message_action(id, bindata)
            
        elif message.is_request(id):
            
            log.debug("request from client %s" % client)

            self.__handle_message_request(client, id, bindata)
            
        elif id == message.PRIV_INITIAL_SYNC:
            
            msg = net.build_message(message.SYNC_STATE, self.__state)
            client.send(msg)
            
            msg = net.build_message(message.SYNC_PROGRESS, self.__progress)
            client.send(msg)
            
            msg = net.build_message(message.SYNC_ITEM, self.__item(client))
            client.send(msg)
            
        else:
            log.error("** BUG ** unexpected message: %d" % id)
    
    def __handle_message_control(self, id, bindata):
    
        if id == message.CTRL_PLAYPAUSE:
            
            self.ctrl_toggle_playing()
            
        elif id == message.CTRL_NEXT:
            
            self.ctrl_next()
            
        elif id == message.CTRL_PREV:
            
            self.ctrl_previous()
            
        elif id == message.CTRL_SEEK:
            
            control = serial.unpack(Control, bindata)
            if control is None:
                return
            
            self.ctrl_seek(control.param)
            
        elif id == message.CTRL_VOLUME:
            
            control = serial.unpack(Control, bindata)
            if control is None:
                return
            
            if self.config.master_volume_enabled:
                self.__ctrl_volume_master(control.param)
            else:
                self.ctrl_volume(control.param)
            
        elif id == message.CTRL_REPEAT:
            
            self.ctrl_toggle_repeat()
            
        elif id == message.CTRL_SHUFFLE:
            
            self.ctrl_toggle_shuffle()

        elif id == message.CTRL_RATE:
            
            control = serial.unpack(Control, bindata)
            if control is None:
                return
            
            self.ctrl_rate(control.param)
            
        elif id == message.CTRL_TAG:
            
            tag = serial.unpack(Tagging, bindata)
            if tag is None:
                return
            
            self.ctrl_tag(tag.id, tag.tags)

        elif id == message.CTRL_NAVIGATE:
            control = serial.unpack(Control, bindata)
            if control is None:
                return

            self.ctrl_navigate(control.param)

        elif id == message.CTRL_FULLSCREEN:
            
            self.ctrl_toggle_fullscreen()

        elif id == message.CTRL_SHUTDOWN:
            
            self.__ctrl_shutdown_system()
            
        else:
            log.error("** BUG ** unexpected control message: %d" % id)
            
    def __handle_message_action(self, id, bindata):
        
        a = serial.unpack(Action, bindata)
        if a is None:
            return
        
        if id == message.ACT_PLAYLIST:
            
            self.action_playlist_item(a.id, a.positions, a.items)
            
        elif id == message.ACT_QUEUE:
            
            self.action_queue_item(a.id, a.positions, a.items)
            
        elif id == message.ACT_MLIB and a.id < 0: # list action id
            
            self.action_mlib_list(a.id, a.path)
                
        elif id == message.ACT_MLIB and a.id > 0: # item action id
            
            self.action_mlib_item(a.id, a.path, a.positions, a.items)
                
        elif id == message.ACT_FILES:
        
            uris = self.__util_files_to_uris(a.items)
            
            self.action_files(a.id, a.items, uris)
        
        elif id == message.ACT_SEARCH:
            
            self.action_search_item(a.id, a.positions, a.items)
            
        else:
            log.error("** BUG ** unexpected action message: %d" % id)
            
    def __handle_message_request(self, client, id, bindata):

        request = serial.unpack(Request, bindata)    
        if request is None:
            return
        
        reply = ListReply(client, request.request_id, id, request.page,
                          path=request.path)
        
        if id == message.REQ_PLAYLIST:
            
            self.request_playlist(reply)
            
        elif id == message.REQ_QUEUE:
            
            self.request_queue(reply)
            
        elif id == message.REQ_MLIB:
            
            self.request_mlib(reply, request.path)
            
        elif id == message.REQ_FILES:
            
            reply.nested, reply.ids, reply.names = \
                self.__filelib.get_level(request.path)
            
            reply.send()
            
        elif id == message.REQ_SEARCH:
            
            self.request_search(reply, request.path)
            
        else:
            log.error("** BUG ** unexpected request message: %d" % id)
            
    # =========================================================================
    # miscellaneous 
    # =========================================================================
    
    def __item(self, client):
        """Creates a client specific item object."""
        
        return Item(self.__item_id, self.__item_info, self.__item_img,
                    client.info.img_size, client.info.img_type)
        
    def __util_files_to_uris(self, files):
        
        def file_to_uri(file):
            url = urllib.pathname2url(file)
            return urlparse.urlunparse(("file", None, url, None, None, None))
        
        if not files:
            return []
        
        uris = []
        for file in files:
            uris.append(file_to_uri(file))
            
        return uris
    
    def __util_calc_flags(self, playback_known, volume_known, repeat_known,
                          shuffle_known, progress_known):
        """Check player adapter capabilities.
        
        Most capabilities get detected by testing which methods have been
        overridden by a subclassing player adapter.
        
        """ 
        
        def ftc(cond, feature):
            if inspect.ismethod(cond): # check if overridden
                enabled = cond.__module__ != __name__
            else:
                enabled = cond
            if enabled:
                return feature
            else:
                return 0  
        
        features = (
                                           
            # --- 'is known' features ---
            
            ftc(playback_known, FT_KNOWN_PLAYBACK),
            ftc(volume_known, FT_KNOWN_VOLUME),
            ftc(self.config.master_volume_enabled, FT_KNOWN_VOLUME),
            ftc(repeat_known, FT_KNOWN_REPEAT),
            ftc(shuffle_known, FT_KNOWN_SHUFFLE),
            ftc(progress_known, FT_KNOWN_PROGRESS),

            # --- misc control features ---

            ftc(self.ctrl_toggle_playing, FT_CTRL_PLAYBACK),
            ftc(self.ctrl_volume, FT_CTRL_VOLUME),
            ftc(self.config.master_volume_enabled, FT_CTRL_VOLUME),
            ftc(self.ctrl_seek, FT_CTRL_SEEK),
            ftc(self.ctrl_tag, FT_CTRL_TAG),
            ftc(self.ctrl_rate, FT_CTRL_RATE),
            ftc(self.ctrl_toggle_repeat, FT_CTRL_REPEAT),
            ftc(self.ctrl_toggle_shuffle, FT_CTRL_SHUFFLE),
            ftc(self.ctrl_next, FT_CTRL_NEXT),
            ftc(self.ctrl_previous, FT_CTRL_PREV),
            ftc(self.ctrl_toggle_fullscreen, FT_CTRL_FULLSCREEN),
            ftc(self.ctrl_navigate, FT_CTRL_NAVIGATE),
        
            # --- request features ---

            ftc(self.request_playlist, FT_REQ_PL),
            ftc(self.request_queue, FT_REQ_QU),
            ftc(self.request_mlib, FT_REQ_MLIB),

            ftc(self.config.system_shutdown_enabled, FT_SHUTDOWN),
        
        )
        
        flags = 0
        
        for feature in features:
            flags |= feature
             
        log.debug("flags: %X" % flags)
        
        return flags<|MERGE_RESOLUTION|>--- conflicted
+++ resolved
@@ -505,15 +505,10 @@
         else:
             log.info("file browser is disabled")
             
-<<<<<<< HEAD
-=======
-        self.__manager = DummyManager()
-        
         if "REMUCO_TESTSHELL" in os.environ:
             from remuco import testshell
             testshell.setup(self)
-        
->>>>>>> 8caf7664
+
         log.debug("init done")
     
     def start(self):
